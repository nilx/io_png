/*
 * Copyright (c) 2010-2011, Nicolas Limare <nicolas.limare@cmla.ens-cachan.fr>
 * All rights reserved.
 *
 * This program is free software: you can redistribute it and/or modify
 * it under, at your option, the terms of the GNU General Public
 * License as published by the Free Software Foundation, either
 * version 3 of the License, or (at your option) any later version, or
 * the terms of the simplified BSD license.
 *
 * You should have received a copy of these licenses along this
 * program. If not, see <http://www.gnu.org/licenses/> and
 * <http://www.opensource.org/licenses/bsd-license.html>.
 */

/**
 * @file io_png.c
 * @brief PNG read/write simplified interface
 *
 * This is a front-end to libpng, with routines to:
 * @li read a PNG file into a de-interlaced unsigned char or float array
 * @li write an unsigned char or float array to a PNG file
 *
 * Multi-channel images are handled: gray, gray+alpha, rgb and
 * rgb+alpha, as well as on-the-fly rgb/gray conversion.
 *
 * @todo add type width assertions
 * @todo handle 16bit data
 * @todo replace rgb/gray with sRGB / Y references
 * @todo implement sRGB gamma and better RGBY conversion
 * @todo process the data as float before quantization
 * @todo pre/post-processing timing
 *
 * @author Nicolas Limare <nicolas.limare@cmla.ens-cachan.fr>
 */

#include <stdlib.h>
#include <stdio.h>
#include <math.h>
#include <limits.h>
#include <assert.h>

/* option to use a local version of the libpng */
#ifdef IO_PNG_LOCAL_LIBPNG
#include "png.h"
#else
#include <png.h>
#endif

/* unified Windows detection */
#if (defined(_WIN32) || defined(__WIN32__) \
     || defined(__TOS_WIN__) || defined(__WINDOWS__))
/* from http://predef.sourceforge.net/preos.html#sec25 */
#ifndef WIN32
#define WIN32
#endif
/*
 * On windows systems, the streams mist be reset to binary mode with
 * setmode() to avoid CRLF translation and other nasty side-effects.
 */
#include <io.h>
#include <fcntl.h>
#endif

/* ensure consistency */
#include "io_png.h"

/*
 * INFO
 */

/** @brief string tag inserted into the binary */
static char _io_png_tag[] = "using io_png " IO_PNG_VERSION;
/** @brief helps tracking versions with the string tag */
char *io_png_info(void)
{
    return _io_png_tag;
}

/*
 * UTILS
 */

/** @brief abort() wrapper macro with an error message */
#define _IO_PNG_ABORT(MSG) do {                                 \
    fprintf(stderr, "%s:%04u : %s\n", __FILE__, __LINE__, MSG); \
    fflush(stderr);                                             \
    abort();                                                    \
    } while (0);

/** @brief safe malloc wrapper */
static void *_io_png_safe_malloc(size_t size)
{
    void *memptr;

    if (NULL == (memptr = malloc(size)))
        _IO_PNG_ABORT("not enough memory");
    return memptr;
}

/** @brief safe malloc wrapper macro with safe casting */
#define _IO_PNG_SAFE_MALLOC(NB, TYPE)                                   \
    ((TYPE *) _io_png_safe_malloc((size_t) (NB) * sizeof(TYPE)))

/** @brief safe realloc wrapper */
static void *_io_png_safe_realloc(void *memptr, size_t size)
{
    void *newptr;

    if (NULL == (newptr = realloc(memptr, size)))
        _IO_PNG_ABORT("not enough memory");
    return newptr;
}

/** @brief safe realloc wrapper macro with safe casting */
#define _IO_PNG_SAFE_REALLOC(PTR, NB, TYPE)                             \
    ((TYPE *) _io_png_safe_realloc((void *) (PTR), (size_t) (NB) * sizeof(TYPE)))

/**
 * @brief local error structure
 * see http://www.libpng.org/pub/png/book/chapter14.htmlpointer
 */
typedef struct _io_png_err_s {
    jmp_buf jmpbuf;
} _io_png_err_t;

/**
 * @brief local error handler
 * see http://www.libpng.org/pub/png/book/chapter14.htmlpointer
 */
static void _io_png_err_hdl(png_structp png_ptr, png_const_charp msg)
{
    _io_png_err_t *err_ptr;

    fprintf(stderr, "libpng error: %s\n", msg);

    err_ptr = (_io_png_err_t *) png_get_error_ptr(png_ptr);
    if (NULL == png_ptr)
        _IO_PNG_ABORT
            ("fatal unrecoverable error in libpng calls, terminating");

    longjmp(err_ptr->jmpbuf, 1);
}

/*
 * TYPE AND IMAGE FORMAT CONVERSION
 */

typedef enum _io_png_inter_e {
    INTERLACE,
    DEINTERLACE
} _io_png_inter_t;

/**
 * @brief (de)interlace a float array
 *
 * @param data array to interlace
 * @param csize array size per channel
 * @param nc number of channels to interlace
 * @return new array
 */
static float *_io_png_inter(const float *data, size_t csize, size_t nc,
                            _io_png_inter_t option)
{
    size_t i, size;
    float *tmp;

    assert(NULL != data && 0 != csize && 0 != nc);

    if (1 == nc || 1 == csize) {
        /* duplicate */
        tmp = _IO_PNG_SAFE_MALLOC(csize * nc, float);
        memcpy(tmp, data, csize * nc * sizeof(float));
        return tmp;
    }

    size = nc * csize;
    tmp = _IO_PNG_SAFE_MALLOC(size, float);

    switch (option) {
    case INTERLACE:
        for (i = 0; i < size; i++)
            /*
             * set the i-th element of tmp, interlaced
             * its channel is i % nc
             * its position in this channel is i / nc
             */
            tmp[i] = data[i % nc * csize + i / nc];
        break;
    case DEINTERLACE:
        for (i = 0; i < size; i++)
            /* reverse */
            tmp[i % nc * csize + i / nc] = data[i];
        break;
    default:
        _IO_PNG_ABORT("bad parameters");
    }

    return tmp;
}

/** type-generic any2flt array conversion code */
#define _IO_PNG_ANY2FLT(MAX) do {                       \
        size_t i;                                       \
        float *flt_data;                                \
        float max;                                      \
        assert(NULL != data && 0 != size);              \
        flt_data = _IO_PNG_SAFE_MALLOC(size, float);    \
        max = (float) (MAX);                            \
        for (i = 0; i < size; i++)                      \
            flt_data[i] = (float) (data[i]) / max;      \
        return flt_data;                                \
    } while (0)

/**
 * @brief convert png_byte array to float
 *
 * @param png_data array to convert
 * @param size array size
 * @return converted array
 *
 * @todo use lookup table instead of division?
 */
static float *_io_png_byte2flt(const png_byte * data, size_t size)
{
    /* png_byte is 8bit data unsigned, [0..255] */
    _IO_PNG_ANY2FLT(255);
}

/**
 * @brief convert unsigned char array to float
 *
 * See _io_png_byte2flt()
 */
static float *_io_png_uchar2flt(const unsigned char *data, size_t size)
{
    _IO_PNG_ANY2FLT(UCHAR_MAX);
}

/**
 * @brief convert unsigned short array to float
 *
 * See _io_png_byte2flt()
 */
static float *_io_png_ushrt2flt(const unsigned short *data, size_t size)
{
    _IO_PNG_ANY2FLT(USHRT_MAX);
}

/** type-generic flt2any array conversion code */
#define _IO_PNG_FLT2ANY(TYPE, MAX) do {                         \
        size_t i;                                               \
        TYPE *data;                                             \
        float tmp, max;                                         \
        assert(NULL != flt_data && 0 != size);                  \
        data = _IO_PNG_SAFE_MALLOC(size, TYPE);                 \
        max = (float) (MAX);                                    \
        for (i = 0; i < size; i++) {                            \
            tmp = flt_data[i] * max + .5;                       \
            data[i] = (TYPE) (tmp < 0. ? 0.                     \
                                  : (tmp > max ? max : tmp));   \
        }                                                       \
        return data;                                            \
    } while (0)

/**
 * @brief convert float array to png_byte
 *
 * @param flt_data array to convert
 * @param size array size
 * @return converted array
 *
 * @todo bit twiddling instead of (?:) branching?
 */
static png_byte *_io_png_flt2byte(const float *flt_data, size_t size)
{
    /* png_byte is 8bit data unsigned, [0..255] */
    _IO_PNG_FLT2ANY(png_byte, 255);
}

/**
 * @brief convert float array to unsigned char
 *
 * See _io_png_flt2byte()
 */
static unsigned char *_io_png_flt2uchar(const float *flt_data, size_t size)
{
    _IO_PNG_FLT2ANY(unsigned char, UCHAR_MAX);
}

/**
 * @brief convert float array to unsigned short
 *
 * See _io_png_flt2byte()
 */
static unsigned short *_io_png_flt2ushrt(const float *flt_data, size_t size)
{
    _IO_PNG_FLT2ANY(unsigned short, USHRT_MAX);
}

/**
 * @brief convert float gray to rgb
 *
 * @param data array to convert
 * @param size array size
 * @return converted array (via realloc())
 */
static float *_io_png_gray2rgb(float *data, size_t size)
{
    assert(NULL != data && 0 != size);

    data = _IO_PNG_SAFE_REALLOC(data, 3 * size, float);
    memcpy(data + size, data, size * sizeof(float));
    memcpy(data + 2 * size, data, size * sizeof(float));

    return data;
}

/**
 * @brief convert float rgb to gray
 *
 * Y = Cr* R + Cg * G + Cb * B
 * with
 * Cr = 0.212639005871510
 * Cg = 0.715168678767756
 * Cb = 0.072192315360734
 * derived from ITU BT.709-5 (Rec 709) sRGB and D65 definitions
 * http://www.itu.int/rec/R-REC-BT.709/en
 *
 * @param data array to convert
 * @param size array size
 * @return converted array (via realloc())
 *
 * @todo restrict keyword?
 */
static float *_io_png_rgb2gray(float *data, size_t size)
{
    size_t i;
    float *r, *g, *b;

    assert(NULL != data && 0 != size);

    size /= 3;
    r = data;
    g = data + size;
    b = data + 2 * size;

    for (i = 0; i < size; i++)
        data[i] = 0.212639005871510 * r[i]
            + 0.715168678767756 * g[i]
            + 0.072192315360734 * b[i];

    data = _IO_PNG_SAFE_REALLOC(data, size, float);

    return data;
}

/*
 * READ
 */

#define PNG_SIG_LEN 4

/**
 * @brief internal function used to read a PNG file into an array
 *
 * @param fname PNG file name, "-" means stdin
 * @param nxp, nyp, ncp pointers to variables to be filled
 *        with the number of columns, lines and channels of the image
 * @param opt post-processing option, can be IO_PNG_OPT_RGB or IO_PNG_OPT_GRAY,
 *         IO_PNG_OPT_NONE to do nothing
 * @return pointer to an array of float pixels, abort() on error
 *
 * @todo don't loose 16bit info
 * @todo use enums?
 */
static float *_io_png_read(const char *fname,
                           size_t * nxp, size_t * nyp, size_t * ncp,
                           io_png_opt_t opt)
{
    png_byte png_sig[PNG_SIG_LEN];
    png_structp png_ptr;
    png_infop info_ptr;
    png_bytepp row_pointers;
    size_t rowbytes;
    png_byte *png_data;
    float *data, *tmp;
    int png_transform;
    /* volatile: because of setjmp/longjmp */
    FILE *volatile fp = NULL;
    size_t nx, ny, nc;
    size_t size;
    size_t i;
    /* local error structure */
    _io_png_err_t err;

    assert(NULL != fname && NULL != nxp && NULL != nyp && NULL != ncp);

    /* open the PNG input file */
    if (0 == strcmp(fname, "-")) {
        fp = stdin;
#ifdef WIN32                    /* set the stream to binary mode */
        fflush(fp);
        setmode(fileno(fp), O_BINARY);
#endif
    }
    else {
        if (NULL == (fp = fopen(fname, "rb")))
            _IO_PNG_ABORT("failed to open file");
    }

    /* read in some of the signature bytes and check this signature */
    if ((PNG_SIG_LEN != fread(png_sig, 1, PNG_SIG_LEN, fp))
        || 0 != png_sig_cmp(png_sig, (png_size_t) 0, PNG_SIG_LEN))
        _IO_PNG_ABORT("the file is not a PNG image");

    /*
     * create and initialize the png_struct and png_info structures
     * with local error handling
     */
    if (NULL == (png_ptr = png_create_read_struct(PNG_LIBPNG_VER_STRING,
                                                  &err, &_io_png_err_hdl,
                                                  NULL)))
        _IO_PNG_ABORT("libpng initialization error");
    if (NULL == (info_ptr = png_create_info_struct(png_ptr)))
        _IO_PNG_ABORT("libpng initialization error");

    /* if we get here, we had a problem reading from the file */
    if (setjmp(err.jmpbuf))
        _IO_PNG_ABORT("libpng reading error");

    /* set up the input control using standard C streams */
    png_init_io(png_ptr, fp);

    /* let libpng know that some bytes have been read */
    png_set_sig_bytes(png_ptr, PNG_SIG_LEN);

    /*
     * set the read filter transforms, to get 8bit RGB whatever the
     * original file may contain:
     * PNG_TRANSFORM_PACKING       expand 1, 2 and 4-bit
     *                             samples to bytes
     * PNG_TRANSFORM_STRIP_16      chop 16-bit samples to
     *                             8-bit
     */
    /* todo: handle 16bit? */
    png_transform = (PNG_TRANSFORM_IDENTITY
                     | PNG_TRANSFORM_PACKING | PNG_TRANSFORM_STRIP_16);

<<<<<<< HEAD
    /*
     * read in the entire image at once
     * then collect the image informations
     */
=======
    /* convert palette to RGB */
    png_set_palette_to_rgb(png_ptr);

    /* read in the entire image at once */
>>>>>>> 6c3fe2e3
    png_read_png(png_ptr, info_ptr, png_transform, NULL);
    nx = (size_t) png_get_image_width(png_ptr, info_ptr);
    ny = (size_t) png_get_image_height(png_ptr, info_ptr);
    nc = (size_t) png_get_channels(png_ptr, info_ptr);
    size = nx * ny * nc;
    row_pointers = png_get_rows(png_ptr, info_ptr);
    rowbytes = (size_t) png_get_rowbytes(png_ptr, info_ptr);

    /* dump the rows in a continuous array */
    /* todo: first check if the data is continuous via row_pointers */
    png_data = _IO_PNG_SAFE_MALLOC(size, png_byte);
    for (i = 0; i < ny; i++)
        memcpy((void *) (png_data + i * rowbytes),
               (void *) row_pointers[i], rowbytes * sizeof(png_byte));

    png_destroy_read_struct(&png_ptr, &info_ptr, NULL);
    if (stdin != fp)
        (void) fclose(fp);

    /* convert to float */
    /* todo: at the row step */
    tmp = _io_png_byte2flt(png_data, nx * ny * nc);
    free(png_data);
    /* deinterlace RGBA RGBA RGBA to RRR GGG BBB AAA */
    data = _io_png_inter(tmp, nx * ny, nc, DEINTERLACE);
    free(tmp);

    /* post-processing */
    switch (opt) {
    case IO_PNG_OPT_RGB:
        if (4 == nc || 2 == nc) {
            /* strip alpha channel ... */
            data = _IO_PNG_SAFE_REALLOC(data, nx * ny * (nc - 1), float);
            nc = (nc - 1);
        }
        if (1 == nc) {
            /* gray->rgb */
            data = _io_png_gray2rgb(data, nx * ny);
            nc = 3;
        }
        break;
    case IO_PNG_OPT_GRAY:
        if (4 == nc || 2 == nc) {
            /* strip alpha channel ... */
            data = _IO_PNG_SAFE_REALLOC(data, nx * ny * (nc - 1), float);
            nc = (nc - 1);
        }
        if (3 == nc) {
            /* rgb->gray */
            data = _io_png_rgb2gray(data, nx * ny * nc);
            nc = 1;
        }
        break;
    case IO_PNG_OPT_NONE:
        /* do nothing */
        break;
    default:
        _IO_PNG_ABORT("unsupported preprocessing option");
    }

    *nxp = nx;
    *nyp = ny;
    *ncp = nc;
    return data;
}

/**
 * @brief read a PNG file into a float array with some options
 *
 * The image is read into an array with the deinterlaced channels,
 * with values in [0,1]. The option parameter is a string whose
 * content defines the filters applied to the image data:
 * - "": do nothing
 * - "rgb": strip the alpha channel, convert gray images to rgb
 * - "gray": strip the alpha channel, convert rgb images to gray
 *
 * @param fname PNG file name
 * @param nxp, nyp, ncp pointers to variables to be filled with the number of
 *        columns, lines and channels of the image, if not NULL
 * @param opt post-processing opt
 * @return pointer to an array of pixels, abort() on error
 */
float *io_png_read_flt_opt(const char *fname,
                           size_t * nxp, size_t * nyp, size_t * ncp,
                           io_png_opt_t opt)
{
    float *flt_data;
    size_t nx, ny, nc;

    if (NULL == fname)
        _IO_PNG_ABORT("bad parameters");

    flt_data = _io_png_read(fname, &nx, &ny, &nc, opt);

    if (NULL != nxp)
        *nxp = nx;
    if (NULL != nyp)
        *nyp = ny;
    if (NULL != ncp)
        *ncp = nc;
    return flt_data;
}

/**
 * @brief read a PNG file into a float array
 *
 * The image is read into an array with the deinterlaced channels,
 * with values in [0,1].
 *
 * @param fname PNG file name
 * @param nxp, nyp, ncp pointers to variables to be filled with the number of
 *        columns, lines and channels of the image
 * @return pointer to an array of pixels, abort() on error
 */
float *io_png_read_flt(const char *fname,
                       size_t * nxp, size_t * nyp, size_t * ncp)
{
    return io_png_read_flt_opt(fname, nxp, nyp, ncp, IO_PNG_OPT_NONE);
}

/**
 * @brief read a PNG file into an unsigned char array with some options
 *
 * The image is read into an array with the deinterlaced channels,
 * with values in [0,UCHAR_MAX]. See  io_png_read_flt_opt() for
 * details.
 */
unsigned char *io_png_read_uchar_opt(const char *fname,
                                     size_t * nxp, size_t * nyp, size_t * ncp,
                                     io_png_opt_t opt)
{
    float *flt_data;
    unsigned char *data;
    size_t nx, ny, nc;

    if (NULL == fname)
        _IO_PNG_ABORT("bad parameters");

    flt_data = _io_png_read(fname, &nx, &ny, &nc, opt);
    data = _io_png_flt2uchar(flt_data, nx * ny * nc);
    free(flt_data);

    if (NULL != nxp)
        *nxp = nx;
    if (NULL != nyp)
        *nyp = ny;
    if (NULL != ncp)
        *ncp = nc;
    return data;
}

/**
 * @brief read a PNG file into an unsigned char array
 *
 * The array contains the de-interlaced channels, with values in
 * [0,UCHAR_MAX].
 *
 * @param fname PNG file name
 * @param nxp, nyp, ncp pointers to variables to be filled with the number of
 *        columns, lines and channels of the image
 * @return pointer to an array of pixels, abort() on error
 */
unsigned char *io_png_read_uchar(const char *fname,
                                 size_t * nxp, size_t * nyp, size_t * ncp)
{
    return io_png_read_uchar_opt(fname, nxp, nyp, ncp, IO_PNG_OPT_NONE);
}

/**
 * @brief read a PNG file into an unsigned short array with some options
 *
 * The image is read into an array with the deinterlaced channels,
 * with values in [0,USHRT_MAX]. See  io_png_read_uchar_opt() for
 * details.
 */
unsigned short *io_png_read_ushrt_opt(const char *fname,
                                      size_t * nxp, size_t * nyp,
                                      size_t * ncp, io_png_opt_t opt)
{
    float *flt_data;
    unsigned short *data;
    size_t nx, ny, nc;

    if (NULL == fname)
        _IO_PNG_ABORT("bad parameters");

    flt_data = _io_png_read(fname, &nx, &ny, &nc, opt);
    data = _io_png_flt2ushrt(flt_data, nx * ny * nc);
    free(flt_data);

    if (NULL != nxp)
        *nxp = nx;
    if (NULL != nyp)
        *nyp = ny;
    if (NULL != ncp)
        *ncp = nc;
    return data;
}

/**
 * @brief read a PNG file into an unsigned short array
 *
 * The array contains the de-interlaced channels, with values in
 * [0,USHRT_MAX].
 *
 * @param fname PNG file name
 * @param nxp, nyp, ncp pointers to variables to be filled with the number of
 *        columns, lines and channels of the image
 * @return pointer to an array of pixels, abort() on error
 */
unsigned short *io_png_read_ushrt(const char *fname,
                                  size_t * nxp, size_t * nyp, size_t * ncp)
{
    return io_png_read_ushrt_opt(fname, nxp, nyp, ncp, IO_PNG_OPT_NONE);
}

/*
 * WRITE
 */

/**
 * @brief internal function used to write a byte array as a PNG file
 *
 * The PNG file is written as a 8bit image file, interlaced,
 * truecolor. Depending on the number of channels, the color model is
 * gray, gray+alpha, rgb, rgb+alpha.
 *
 * @param fname PNG file name, "-" means stdout
 * @param data non interlaced (RRRGGGBBBAAA) float image array
 * @param nx, ny, nc number of columns, lines and channels
 * @param opt processing option, can be IO_PNG_OPT_ADAM7,
 *         IO_PNG_OPT_ZMIN or IO_PNG_OPT_ZMAX,
 *         IO_PNG_OPT_NONE to do nothing
 * @return void, abort() on error
 *
 * @todo handle 16bit
 */
static void _io_png_write(const char *fname, const float *data,
                          size_t nx, size_t ny, size_t nc, io_png_opt_t opt)
{
    png_structp png_ptr;
    png_infop info_ptr;
    png_bytep *row_pointers;
    png_byte *png_data;
    png_byte bit_depth;
    float *tmp;
    /* volatile: because of setjmp/longjmp */
    FILE *volatile fp;
    int color_type, interlace, compression, compression_level, filter;
    size_t i;
    /* error structure */
    _io_png_err_t err;

    assert(NULL != fname && NULL != data && 0 < nx && 0 < ny && 0 < nc);

    /* interlace RRR GGG BBB AAA to RGBA RGBA RGBA */
    tmp = _io_png_inter(data, nx * ny, nc, INTERLACE);
    /* convert to png_byte */
    png_data = _io_png_flt2byte(tmp, nx * ny * nc);
    free(tmp);

    /* open the PNG output file */
    if (0 == strcmp(fname, "-")) {
        fp = stdout;
#ifdef WIN32                    /* set the stream to binary mode */
        fflush(fp);
        setmode(fileno(fp), O_BINARY);
#endif
    }
    else {
        if (NULL == (fp = fopen(fname, "wb")))
            _IO_PNG_ABORT("failed to open file");
    }
    /* allocate the row pointers */
    row_pointers = _IO_PNG_SAFE_MALLOC(ny, png_bytep);

    /*
     * create and initialize the png_struct and png_info structures
     * with local error handling
     */
    if (NULL == (png_ptr = png_create_write_struct(PNG_LIBPNG_VER_STRING,
                                                   &err, &_io_png_err_hdl,
                                                   NULL)))
        _IO_PNG_ABORT("libpng initialization error");
    if (NULL == (info_ptr = png_create_info_struct(png_ptr)))
        _IO_PNG_ABORT("libpng initialization error");

    /* if we get here, we had a problem writing to the file */
    if (0 != setjmp(err.jmpbuf))
        _IO_PNG_ABORT("libpng writing error");

    /* set up the input control using standard C streams */
    png_init_io(png_ptr, fp);

    /* set image informations */
    bit_depth = 8;
    switch (nc) {
    case 1:
        color_type = PNG_COLOR_TYPE_GRAY;
        break;
    case 2:
        color_type = PNG_COLOR_TYPE_GRAY_ALPHA;
        break;
    case 3:
        color_type = PNG_COLOR_TYPE_RGB;
        break;
    case 4:
        color_type = PNG_COLOR_TYPE_RGB_ALPHA;
        break;
    default:
        _IO_PNG_ABORT("bad parameters");
    }

    compression = PNG_COMPRESSION_TYPE_BASE;
    filter = PNG_FILTER_TYPE_BASE;

    interlace = PNG_INTERLACE_NONE;
    if (opt & IO_PNG_OPT_ADAM7)
        interlace = PNG_INTERLACE_ADAM7;

    /* set image header */
    png_set_IHDR(png_ptr, info_ptr, (png_uint_32) nx, (png_uint_32) ny,
                 bit_depth, color_type, interlace, compression, filter);

    compression_level = 5;
    if (opt & IO_PNG_OPT_ZMIN)
        compression_level = 0;
    if (opt & IO_PNG_OPT_ZMAX)
        compression_level = 9;
    png_set_compression_level(png_ptr, compression_level);

    /* TODO : significant bit (sBIT), gamma (gAMA) chunks */
    png_write_info(png_ptr, info_ptr);

    /* set row pointers */
    for (i = 0; i < ny; i++)
        row_pointers[i] = (png_bytep) png_data + (size_t) (nc * nx * i);

    /* write out the entire image and end it */
    png_write_image(png_ptr, row_pointers);
    png_write_end(png_ptr, info_ptr);

    /* clean up and free any memory allocated, close the file */
    png_destroy_write_struct(&png_ptr, &info_ptr);
    free(row_pointers);
    free(png_data);
    if (stdout != fp)
        (void) fclose(fp);

    return;
}

/**
 * @brief write a float array into a PNG file with some options
 *
 * The array values are taken from the [0,1] interval and converted to
 * 8bit data.
 *
 * @todo save as 16bit images
 *
 * @param fname PNG file name
 * @param data deinterlaced (RRR.GGG.BBB.AAA.) array to write
 * @param nx, ny, nc number of columns, lines and channels of the image
 * @param opt processing option, can be IO_PNG_OPT_ADAM7,
 *         IO_PNG_OPT_ZMIN or IO_PNG_OPT_ZMAX,
 *         IO_PNG_OPT_NONE to do nothing
 * @return void, abort() on error
 */
void io_png_write_flt_opt(const char *fname, const float *data,
                          size_t nx, size_t ny, size_t nc, io_png_opt_t opt)
{
    _io_png_write(fname, data, nx, ny, nc, opt);
    return;
}

/**
 * @brief write a float array into a PNG file
 *
 * The array values are taken from the [0,1] interval and converted to
 * 8bit data.
 *
 * @param fname PNG file name
 * @param data deinterlaced (RRR.GGG.BBB.AAA.) array to write
 * @param nx, ny, nc number of columns, lines and channels of the image
 */
void io_png_write_flt(const char *fname, const float *data,
                      size_t nx, size_t ny, size_t nc)
{
    io_png_write_flt_opt(fname, data, nx, ny, nc, IO_PNG_OPT_NONE);
    return;
}

/**
 * @brief write an unsigned char array into a 8bit PNG file
 *
 * The array values are taken from the [0,UCHAR_MAX] interval and
 * converted to float in the [0,1] interval before being saved as 8bit
 * fixed-point data. See io_png_write_flt_opt() for details.
 */
void io_png_write_uchar_opt(const char *fname, const unsigned char *data,
                            size_t nx, size_t ny, size_t nc, io_png_opt_t opt)
{
    float *flt_data;

    flt_data = _io_png_uchar2flt(data, nx * ny * nc);
    _io_png_write(fname, flt_data, nx, ny, nc, opt);
    free(flt_data);
    return;
}

/**
 * @brief write an unsigned char array into a 8bit PNG file
 *
 * The array values are taken from the [0,UCHAR_MAX] interval and
 * converted to float in the [0,1] interval before being saved as 8bit
 * fixed-point data.
 *
 * @param fname PNG file name
 * @param data deinterlaced (RRR.GGG.BBB.AAA.) array to write
 * @param nx, ny, nc number of columns, lines and channels of the image
 * @return void, abort() on error
 */
void io_png_write_uchar(const char *fname, const unsigned char *data,
                        size_t nx, size_t ny, size_t nc)
{
    io_png_write_uchar_opt(fname, data, nx, ny, nc, IO_PNG_OPT_NONE);
    return;
}

/**
 * @brief write an unsigned short array into a 8bit PNG file
 *
 * The array values are taken from the [0,USHRT_MAX] interval and
 * converted to float in the [0,1] interval before being saved as 8bit
 * fixed-point data. See io_png_write_flt_opt() for details.
 */
void io_png_write_ushrt_opt(const char *fname, const unsigned short *data,
                            size_t nx, size_t ny, size_t nc, io_png_opt_t opt)
{
    float *flt_data;

    flt_data = _io_png_ushrt2flt(data, nx * ny * nc);
    _io_png_write(fname, flt_data, nx, ny, nc, opt);
    free(flt_data);
    return;
}

/**
 * @brief write an unsigned short array into a 8bit PNG file
 *
 * The array values are taken from the [0,USHRT_MAX] interval and
 * converted to float in the [0,1] interval before being saved as 8bit
 * fixed-point data.
 *
 * @param fname PNG file name
 * @param data deinterlaced (RRR.GGG.BBB.AAA.) array to write
 * @param nx, ny, nc number of columns, lines and channels of the image
 * @return void, abort() on error
 *
 * @todo save in 16bits
 */
void io_png_write_ushrt(const char *fname, const unsigned short *data,
                        size_t nx, size_t ny, size_t nc)
{
    io_png_write_ushrt_opt(fname, data, nx, ny, nc, IO_PNG_OPT_NONE);
    return;
}<|MERGE_RESOLUTION|>--- conflicted
+++ resolved
@@ -447,17 +447,13 @@
     png_transform = (PNG_TRANSFORM_IDENTITY
                      | PNG_TRANSFORM_PACKING | PNG_TRANSFORM_STRIP_16);
 
-<<<<<<< HEAD
+    /* convert palette to RGB */
+    png_set_palette_to_rgb(png_ptr);
+
     /*
      * read in the entire image at once
      * then collect the image informations
      */
-=======
-    /* convert palette to RGB */
-    png_set_palette_to_rgb(png_ptr);
-
-    /* read in the entire image at once */
->>>>>>> 6c3fe2e3
     png_read_png(png_ptr, info_ptr, png_transform, NULL);
     nx = (size_t) png_get_image_width(png_ptr, info_ptr);
     ny = (size_t) png_get_image_height(png_ptr, info_ptr);
