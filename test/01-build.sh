--- conflicted
+++ resolved
@@ -35,12 +35,8 @@
 _log make
 
 echo "* compiler support"
-<<<<<<< HEAD
-for CC in cc c++ c89 c99 gcc g++ tcc nwcc clang icc pathcc suncc \
+for CC in cc c++ c89 c99 gcc g++ tcc clang icc suncc \
     i586-mingw32msvc-cc; do
-=======
-for CC in cc c++ gcc g++ tcc clang icc suncc; do
->>>>>>> 6c3fe2e3
     which $CC || continue
     echo "* $CC compiler"
     _log make distclean
@@ -61,15 +57,6 @@
     rm -f ./example/*.dll
 done
 
-<<<<<<< HEAD
-echo "* build with embedded libraries"
-_log make scrub
-_log make LOCAL_LIBS=1
-_log _test_run
-_log _test_ldd
-
-=======
->>>>>>> 6c3fe2e3
 _log make distclean
 
 _log_clean