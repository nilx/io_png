--- conflicted
+++ resolved
@@ -35,28 +35,11 @@
 _log make
 
 echo "* compiler support"
-<<<<<<< HEAD
-for CC in cc c++ c89 c99 gcc g++ tcc clang icc suncc \
-    i586-mingw32msvc-cc; do
-=======
-for CC in cc c++ gcc g++ tcc clang; do
->>>>>>> 139a3b8c
+for CC in cc c++ c89 c99 gcc g++ tcc clang; do
     which $CC || continue
     echo "* $CC compiler"
     _log make distclean
-    case $CC in
-	"i586-mingw32msvc-cc")
-	    test -d ./win32/lib || break
-	    # default mingw behaviour has extra precision
-	    _log make CC=$CC CFLAGS="-O2 -ffloat-store"\
-		CPPFLAGS="-DNDEBUG -I. -I./win32/include" \
-		LDFLAGS="-L./win32/lib"
-	    ln -f -s ../win32/bin/libpng3.dll ../win32/bin/zlib1.dll ./example/
-	    ;;
-	*)
-	    _log make CC=$CC
-	    ;;
-    esac
+    _log make CC=$CC
     _log _test_run
     rm -f ./example/*.dll
 done
